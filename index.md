--- conflicted
+++ resolved
@@ -1,10 +1,6 @@
 # Mike Giorgaras
 Tech diary and thoughts on software development
 
-<<<<<<< HEAD
 * [The subtle art of KISS](./the_subtle_art_of_kiss)
-* [Functional C#](./functional_c#)
-=======
 * [Functional C#](./functional_csharp)
->>>>>>> 74800289
 * [Embracing the context switch](./embracing_the_context_switch)